--- conflicted
+++ resolved
@@ -1,159 +1,153 @@
-#!/usr/bin/python3
-#authors: yeasy.github.com
-#date: 2013-07-05
-
-import sys
-import http.server
-import socket
-import fcntl
-import struct
-import pickle
-from datetime import datetime
-from collections import OrderedDict
-import random
-import math
-from functools import lru_cache
-
-class HandlerClass(http.server.SimpleHTTPRequestHandler):
-    def compute_fibonacci(self):
-        @lru_cache(maxsize=None)
-        def fib(n):
-            if n <= 1:
-                return n
-            return fib(n-1) + fib(n-2)
-        n = random.randint(30, 400)
-        print(f"Executing Fibonacci task with n={n}")
-        return fib(n)
-
-    def compute_matrix_multiplication(self):
-        # Create two large random matrices
-<<<<<<< HEAD
-        size = random.randint(100, 1000)
-=======
-        size = random.randint(100, 200)
->>>>>>> 79b02ced
-        print(f"Executing Matrix Multiplication task with size={size}x{size}")
-        matrix1 = [[random.random() for _ in range(size)] for _ in range(size)]
-        matrix2 = [[random.random() for _ in range(size)] for _ in range(size)]
-        
-        # Perform matrix multiplication using pure Python
-        result = [[0 for _ in range(size)] for _ in range(size)]
-        for i in range(size):
-            for j in range(size):
-                for k in range(size):
-                    result[i][j] += matrix1[i][k] * matrix2[k][j]
-        return result
-
-    def find_large_primes(self):
-        def is_prime(n):
-            if n < 2:
-                return False
-            for i in range(2, int(math.sqrt(n)) + 1):
-                if n % i == 0:
-                    return False
-            return True
-
-        primes = []
-        num = random.randint(1000, 20000)
-        print(f"Executing Large Primes task starting from {num}")
-        while len(primes) < 5:
-            if is_prime(num):
-                primes.append(num)
-            num += 1
-        return primes
-
-    def compute_string_permutations(self):
-        chars = 'abcdefghijklmnopqrstuvwxyz'
-<<<<<<< HEAD
-        n = random.randint(8, 30)
-=======
-        n = random.randint(8, 9)
->>>>>>> 79b02ced
-        print(f"Executing String Permutations task with string length={n}")
-        s = ''.join(random.choices(chars, k=n))
-        
-        def permute(s, l, r):
-            if l == r:
-                return
-            for i in range(l, r + 1):
-                s[l], s[i] = s[i], s[l]
-                permute(s, l + 1, r)
-                s[l], s[i] = s[i], s[l]
-        
-        s_list = list(s)
-        permute(s_list, 0, len(s_list) - 1)
-        return s
-
-    def get_ip_address(self, ifname):
-        s = socket.socket(socket.AF_INET, socket.SOCK_DGRAM)
-        return socket.inet_ntoa(fcntl.ioctl(
-            s.fileno(),
-            0x8915,  # SIOCGIFADDR
-            struct.pack('256s', ifname[:15].encode('utf-8'))
-        )[20:24])
-
-    def do_GET(self):
-        """Handle GET requests by sending task information"""
-        try:
-            task_executed = False
-            task_name = None
-            result = None
-            
-            if random.random() < 0.7:
-                task_executed = True
-                tasks = {
-                    self.compute_fibonacci: "Fibonacci",
-                    self.compute_matrix_multiplication: "Matrix Multiplication",
-                    self.find_large_primes: "Large Primes",
-                    self.compute_string_permutations: "String Permutations"
-                }
-                chosen_task = random.choice(list(tasks.keys()))
-                task_name = tasks[chosen_task]
-                result = chosen_task()
-                
-            # Create response content
-            time_now = datetime.now()
-            ts = time_now.strftime('%Y-%m-%d %H:%M:%S')
-            
-            response_lines = [
-                f"=== Request at {ts} ===",
-            ]
-            if task_executed:
-                response_lines.extend([
-                    f"Compute-intensive task executed: {task_name}",
-                    f"Result: {result}"
-                ])
-            else:
-                response_lines.append("No compute-intensive task executed")
-            response_lines.append("=" * 40)
-            
-            response = "\n".join(response_lines)
-            
-            # Send response
-            self.send_response(200)
-            self.send_header('Content-type', 'text/plain')
-            self.send_header('Content-length', str(len(response)))
-            self.end_headers()
-            self.wfile.write(response.encode('utf-8'))
-            
-            # Also log to file
-            with open("server_log.txt", "a") as f:
-                f.write(response + "\n")
-        except Exception as e:
-            print(f"Error: {e}")
-            self.close_connection = True
-
-if __name__ == '__main__':
-    try:
-        ServerClass = http.server.HTTPServer
-        Protocol = "HTTP/1.0"
-        addr = len(sys.argv) < 2 and "0.0.0.0" or sys.argv[1]
-        port = len(sys.argv) < 3 and 80 or int(sys.argv[2])
-        HandlerClass.protocol_version = Protocol
-        httpd = ServerClass((addr, port), HandlerClass)
-        sa = httpd.socket.getsockname()
-        print("Serving HTTP on", sa[0], "port", sa[1], "...")
-        httpd.serve_forever()
-    except:
-        exit()
-
+#!/usr/bin/python3
+#authors: yeasy.github.com
+#date: 2013-07-05
+
+import sys
+import http.server
+import socket
+import fcntl
+import struct
+import pickle
+from datetime import datetime
+from collections import OrderedDict
+import random
+import math
+from functools import lru_cache
+
+class HandlerClass(http.server.SimpleHTTPRequestHandler):
+    def compute_fibonacci(self):
+        @lru_cache(maxsize=None)
+        def fib(n):
+            if n <= 1:
+                return n
+            return fib(n-1) + fib(n-2)
+        n = random.randint(30, 400)
+        print(f"Executing Fibonacci task with n={n}")
+        return fib(n)
+
+    def compute_matrix_multiplication(self):
+        # Create two large random matrices
+
+        size = random.randint(100, 200)
+
+        print(f"Executing Matrix Multiplication task with size={size}x{size}")
+        matrix1 = [[random.random() for _ in range(size)] for _ in range(size)]
+        matrix2 = [[random.random() for _ in range(size)] for _ in range(size)]
+        
+        # Perform matrix multiplication using pure Python
+        result = [[0 for _ in range(size)] for _ in range(size)]
+        for i in range(size):
+            for j in range(size):
+                for k in range(size):
+                    result[i][j] += matrix1[i][k] * matrix2[k][j]
+        return result
+
+    def find_large_primes(self):
+        def is_prime(n):
+            if n < 2:
+                return False
+            for i in range(2, int(math.sqrt(n)) + 1):
+                if n % i == 0:
+                    return False
+            return True
+
+        primes = []
+        num = random.randint(1000, 20000)
+        print(f"Executing Large Primes task starting from {num}")
+        while len(primes) < 5:
+            if is_prime(num):
+                primes.append(num)
+            num += 1
+        return primes
+
+    def compute_string_permutations(self):
+        chars = 'abcdefghijklmnopqrstuvwxyz'
+        n = random.randint(8, 9)
+        print(f"Executing String Permutations task with string length={n}")
+        s = ''.join(random.choices(chars, k=n))
+        
+        def permute(s, l, r):
+            if l == r:
+                return
+            for i in range(l, r + 1):
+                s[l], s[i] = s[i], s[l]
+                permute(s, l + 1, r)
+                s[l], s[i] = s[i], s[l]
+        
+        s_list = list(s)
+        permute(s_list, 0, len(s_list) - 1)
+        return s
+
+    def get_ip_address(self, ifname):
+        s = socket.socket(socket.AF_INET, socket.SOCK_DGRAM)
+        return socket.inet_ntoa(fcntl.ioctl(
+            s.fileno(),
+            0x8915,  # SIOCGIFADDR
+            struct.pack('256s', ifname[:15].encode('utf-8'))
+        )[20:24])
+
+    def do_GET(self):
+        """Handle GET requests by sending task information"""
+        try:
+            task_executed = False
+            task_name = None
+            result = None
+            
+            if random.random() < 0.7:
+                task_executed = True
+                tasks = {
+                    self.compute_fibonacci: "Fibonacci",
+                    self.compute_matrix_multiplication: "Matrix Multiplication",
+                    self.find_large_primes: "Large Primes",
+                    self.compute_string_permutations: "String Permutations"
+                }
+                chosen_task = random.choice(list(tasks.keys()))
+                task_name = tasks[chosen_task]
+                result = chosen_task()
+                
+            # Create response content
+            time_now = datetime.now()
+            ts = time_now.strftime('%Y-%m-%d %H:%M:%S')
+            
+            response_lines = [
+                f"=== Request at {ts} ===",
+            ]
+            if task_executed:
+                response_lines.extend([
+                    f"Compute-intensive task executed: {task_name}",
+                    f"Result: {result}"
+                ])
+            else:
+                response_lines.append("No compute-intensive task executed")
+            response_lines.append("=" * 40)
+            
+            response = "\n".join(response_lines)
+            
+            # Send response
+            self.send_response(200)
+            self.send_header('Content-type', 'text/plain')
+            self.send_header('Content-length', str(len(response)))
+            self.end_headers()
+            self.wfile.write(response.encode('utf-8'))
+            
+            # Also log to file
+            with open("server_log.txt", "a") as f:
+                f.write(response + "\n")
+        except Exception as e:
+            print(f"Error: {e}")
+            self.close_connection = True
+
+if __name__ == '__main__':
+    try:
+        ServerClass = http.server.HTTPServer
+        Protocol = "HTTP/1.0"
+        addr = len(sys.argv) < 2 and "0.0.0.0" or sys.argv[1]
+        port = len(sys.argv) < 3 and 80 or int(sys.argv[2])
+        HandlerClass.protocol_version = Protocol
+        httpd = ServerClass((addr, port), HandlerClass)
+        sa = httpd.socket.getsockname()
+        print("Serving HTTP on", sa[0], "port", sa[1], "...")
+        httpd.serve_forever()
+    except:
+        exit()
+